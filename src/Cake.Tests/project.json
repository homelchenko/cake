--- conflicted
+++ resolved
@@ -1,9 +1,5 @@
 ﻿{
-<<<<<<< HEAD
   "version": "0.17.0-*",
-=======
-  "version": "0.16.1-*",
->>>>>>> e674f7d5
   "dependencies": {
     "dotnet-test-xunit": "2.2.0-preview2-build1029",
     "Cake": {
