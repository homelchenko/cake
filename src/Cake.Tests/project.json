--- conflicted
+++ resolved
@@ -1,9 +1,5 @@
 ﻿{
-<<<<<<< HEAD
   "version": "0.17.0-*",
-=======
-  "version": "0.16.2-*",
->>>>>>> 1cc88402
   "dependencies": {
     "dotnet-test-xunit": "2.2.0-preview2-build1029",
     "Cake": {
